--- conflicted
+++ resolved
@@ -1,6 +1,2 @@
-<<<<<<< HEAD
 secrets.toml
-=======
-.streamlit
-venv/
->>>>>>> a316c789
+venv/